--- conflicted
+++ resolved
@@ -16,11 +16,7 @@
     </parent>
 
     <properties>
-<<<<<<< HEAD
-        <jenkins.version>2.7.3</jenkins.version>
-=======
         <jenkins.version>2.60.3</jenkins.version>
->>>>>>> 9ef0a27d
         <java.level>8</java.level>
         <project.build.sourceEncoding>UTF-8</project.build.sourceEncoding>
         <powermock.version>1.6.6</powermock.version>
