/*
 * The MIT License
 *
 * Copyright 2012 Sony Ericsson Mobile Communications. All rights reserved.
 * Copyright 2012 Sony Mobile Communications AB. All rights reserved.
 *
 * Permission is hereby granted, free of charge, to any person obtaining a copy
 * of this software and associated documentation files (the "Software"), to deal
 * in the Software without restriction, including without limitation the rights
 * to use, copy, modify, merge, publish, distribute, sublicense, and/or sell
 * copies of the Software, and to permit persons to whom the Software is
 * furnished to do so, subject to the following conditions:
 *
 * The above copyright notice and this permission notice shall be included in
 * all copies or substantial portions of the Software.
 *
 * THE SOFTWARE IS PROVIDED "AS IS", WITHOUT WARRANTY OF ANY KIND, EXPRESS OR
 * IMPLIED, INCLUDING BUT NOT LIMITED TO THE WARRANTIES OF MERCHANTABILITY,
 * FITNESS FOR A PARTICULAR PURPOSE AND NONINFRINGEMENT. IN NO EVENT SHALL THE
 * AUTHORS OR COPYRIGHT HOLDERS BE LIABLE FOR ANY CLAIM, DAMAGES OR OTHER
 * LIABILITY, WHETHER IN AN ACTION OF CONTRACT, TORT OR OTHERWISE, ARISING FROM,
 * OUT OF OR IN CONNECTION WITH THE SOFTWARE OR THE USE OR OTHER DEALINGS IN
 * THE SOFTWARE.
 */

package com.sonyericsson.jenkins.plugins.bfa;

import java.io.BufferedReader;
<<<<<<< HEAD
import java.io.ByteArrayOutputStream;
=======
import java.io.File;
>>>>>>> 26b99d51
import java.io.FileOutputStream;
import java.io.IOException;
import java.io.PrintStream;
import java.util.ArrayList;
import java.util.Collection;
import java.util.Collections;
import java.util.Date;
import java.util.LinkedList;
import java.util.List;
import java.util.concurrent.ExecutionException;
import java.util.concurrent.Executors;
import java.util.concurrent.Future;
import java.util.concurrent.ThreadPoolExecutor;
import java.util.concurrent.TimeUnit;
import java.util.logging.Level;
import java.util.logging.Logger;

import com.sonyericsson.jenkins.plugins.bfa.graphs.ComputerGraphAction;
import com.sonyericsson.jenkins.plugins.bfa.graphs.ProjectGraphAction;
import com.sonyericsson.jenkins.plugins.bfa.model.FailureCause;
import com.sonyericsson.jenkins.plugins.bfa.model.FailureCauseBuildAction;
import com.sonyericsson.jenkins.plugins.bfa.model.FailureCauseDisplayData;
import com.sonyericsson.jenkins.plugins.bfa.model.FailureCauseMatrixBuildAction;
import com.sonyericsson.jenkins.plugins.bfa.model.FailureReader;
import com.sonyericsson.jenkins.plugins.bfa.model.FoundFailureCause;
import com.sonyericsson.jenkins.plugins.bfa.model.ScannerJobProperty;
import com.sonyericsson.jenkins.plugins.bfa.model.indication.FoundIndication;
import com.sonyericsson.jenkins.plugins.bfa.model.indication.Indication;
import com.sonyericsson.jenkins.plugins.bfa.model.indication.MultilineBuildLogIndication;
import com.sonyericsson.jenkins.plugins.bfa.statistics.StatisticsLogger;
import hudson.Extension;
import hudson.init.InitMilestone;
import hudson.init.Initializer;
import hudson.matrix.MatrixProject;
import hudson.model.AbstractBuild;
import hudson.model.Run;
import hudson.model.TaskListener;
import hudson.model.listeners.RunListener;
import hudson.tasks.test.AbstractTestResultAction;
import hudson.tasks.test.TestResult;
import javax.annotation.Nonnull;
import jenkins.model.Jenkins;

/**
 * Looks for Indications, trying to find the Cause of a problem.
 *
 * @author Tomas Westling &lt;thomas.westling@sonyericsson.com&gt;
 */
@Extension(ordinal = BuildFailureScanner.ORDINAL)
public class BuildFailureScanner extends RunListener<Run> {

    /**
     * The ordinal of this extension, one thousand below the GerritTrigger plugin.
     */
    public static final int ORDINAL = 11003;
    private static final Logger logger = Logger.getLogger(BuildFailureScanner.class.getName());
    private static final String LOG_FILE_NAME = "log";

    private static ThreadPoolExecutor threadPoolExecutor;

    /**
     * Creates the shared thread pool after extensions have been made available.
     */
    @Initializer(after = InitMilestone.EXTENSIONS_AUGMENTED)
    @SuppressWarnings("unused")
    public static void initThreadPool() {
        threadPoolExecutor = (ThreadPoolExecutor)Executors.newFixedThreadPool(
                PluginImpl.getInstance().getNrOfScanThreads()
        );
    }

    @Override
    public void onStarted(Run build, TaskListener listener) {
        if (PluginImpl.shouldScan(build)
                && build.getParent().getProperty(ScannerJobProperty.class) == null) {
            try {
                build.getParent().addProperty(new ScannerJobProperty(false));
            } catch (IOException e) {
                logger.log(Level.WARNING, "Failed to add a ScannerJobProperty to "
                        + build.getParent().getFullDisplayName(), e);
                listener.getLogger().println("[BFA] WARNING! Failed to add the scanner property to this job.");
            }
        }
    }

    @Override
    public void onCompleted(Run run, @Nonnull TaskListener listener) {
        if (run instanceof AbstractBuild) {
            logger.entering(getClass().getName(), "onCompleted");

            doScan(run, listener.getLogger());
        }
    }

    @Override
    public void onFinalized(Run build) {
        if (!(build instanceof AbstractBuild)) {
            logger.entering(getClass().getName(), "onFinalized");

            try (
                    FileOutputStream fos = new FileOutputStream(build.getLogFile(), true);
                    PrintStream buildLog = new PrintStream(fos, true, "UTF8")
            ) {
                doScan(build, buildLog);
            } catch (IOException e) {
                logger.log(Level.SEVERE, "Could not get the log file for the build" + build.getFullDisplayName(), e);
            }
        }
    }

<<<<<<< HEAD
    private void doScan(Run build, PrintStream buildLog) {
        if (PluginImpl.isSizeInLimit(build)) {
            scanIfNotScanned(build, buildLog);
        } else {
            buildLog.println("[BFA] Log exceeds limit: " + PluginImpl.getInstance().getMaxLogSize() + "MB");
=======
        File file = new File(build.getRootDir(), ScanLogAction.FILE_NAME);
        try (
                FileOutputStream fos = new FileOutputStream(file, true);
                PrintStream scanLog = new PrintStream(fos, true, "UTF8")
        ) {
            if (PluginImpl.isSizeInLimit(build)) {
                scanIfNotScanned(build, scanLog);
            } else {
                logToScanLog(scanLog, "Log exceeds limit: " + PluginImpl.getInstance().getMaxLogSize() + "MB");
            }
        } catch (Exception e) {
            logger.log(Level.SEVERE, "Could not get the causes from the knowledge base", e);
>>>>>>> 26b99d51
        }
    }

    /**
     * Scans the build if it should be scanned and it has not already been scanned. If configured, also reports
     * successful builds to the {@link StatisticsLogger}.
     *
     * @param build the build to scan
     * @param scanLog log to write information to
     */
    public static void scanIfNotScanned(final Run build, final PrintStream scanLog) {
        if (PluginImpl.shouldScan(build)
            && !(build.getParent() instanceof MatrixProject)) {

            if (build.getActions(FailureCauseBuildAction.class).isEmpty()
                && build.getActions(FailureCauseMatrixBuildAction.class).isEmpty()) {

                if (PluginImpl.needToAnalyze(build.getResult())) {
                    scan(build, scanLog);
                    ProjectGraphAction.invalidateProjectGraphCache(build.getParent());
                    if (build instanceof AbstractBuild) {
                        ComputerGraphAction.invalidateNodeGraphCache(((AbstractBuild)build).getBuiltOn());
                    }
                } else if (PluginImpl.getInstance().getKnowledgeBase().isSuccessfulLoggingEnabled()) {
                    final List<FoundFailureCause> emptyCauseList
                        = Collections.synchronizedList(new LinkedList<FoundFailureCause>());
                    StatisticsLogger.getInstance().log(build, emptyCauseList);
                }
            }
        }
    }

    /**
     * Performs a scan of the build, adds the {@link FailureCauseBuildAction} and reports to the
     * {@link StatisticsLogger}.
     *
     * @param build    the build to scan
     * @param scanLog log to write information to.
     */
    public static void scan(Run build, PrintStream scanLog) {
        build.addOrReplaceAction(new ScanLogAction());
        try {
            Collection<FailureCause> causes = PluginImpl.getInstance().getKnowledgeBase().getCauses();
            List<FoundFailureCause> foundCauseListToLog = findCauses(causes, build, scanLog);
            List<FoundFailureCause> foundCauseList;

            /* Register failed test cases as foundCauses.
             * We do not want these to be sent to the StatisticsLogger, to avoid
             * problems due to these causes not being present in the database.
             * Since StatisticsLogger spawns a background thread, we create a
             * copy of the list.
             */
            if (PluginImpl.getInstance().isTestResultParsingEnabled()) {
                foundCauseList = Collections.synchronizedList(
                        new LinkedList<FoundFailureCause>(foundCauseListToLog));
                foundCauseList.addAll(findFailedTests(build, scanLog));
            } else {
                foundCauseList = foundCauseListToLog;
            }

            FailureCauseBuildAction buildAction = new FailureCauseBuildAction(foundCauseList);
            buildAction.setBuild(build);
            build.addAction(buildAction);
            final FailureCauseDisplayData data = buildAction.getFailureCauseDisplayData();
            List<FailureCauseDisplayData> downstreamFailureCauses = data.getDownstreamFailureCauses();

            if (!downstreamFailureCauses.isEmpty()) {
                logToScanLog(scanLog,"Found downstream Failure causes ...");
                printDownstream(scanLog, downstreamFailureCauses);
            }

            StatisticsLogger.getInstance().log(build, foundCauseListToLog);
        } catch (Exception e) {
            logger.log(Level.SEVERE, "Could not scan build " + build, e);
        }
    }


    /**
     *
     * Adds all causes from downstream builds in recursion
     *
     * @param scanLog log to write information to.
     * @param downstreamFailureCauses the list of downstream failure causes.
     */
    private static void printDownstream(PrintStream scanLog, List<FailureCauseDisplayData> downstreamFailureCauses) {
        for (FailureCauseDisplayData displayData : downstreamFailureCauses) {
            FailureCauseDisplayData.Links links = displayData.getLinks();
            if (!displayData.getFoundFailureCauses().isEmpty()) {
                logToScanLog(scanLog,"See: " + Jenkins.getInstance().getRootUrl() + links.getBuildUrl());
                for (FoundFailureCause foundCause : displayData.getFoundFailureCauses()) {
                    String foundString = foundCause.getName();
                    if (foundCause.getCategories() != null) {
                        foundString += " from category " + foundCause.getCategories().get(0);
                    }
                    logToScanLog(scanLog, foundString);
                }
            }
            printDownstream(scanLog, displayData.getDownstreamFailureCauses());
        }
    }

    /**
     * Finds the failure causes for this build.
     *
     * @param causes   the list of possible causes.
     * @param build    the build to analyze.
     * @param scanLog the build log.
     * @return a list of found failure causes.
     */
    private static List<FoundFailureCause> findCauses(final Collection<FailureCause> causes,
                                                      final Run build, final PrintStream scanLog) {
        threadPoolExecutor.setCorePoolSize(PluginImpl.getInstance().getNrOfScanThreads());
        threadPoolExecutor.setMaximumPoolSize(PluginImpl.getInstance().getNrOfScanThreads());

        logToScanLog(scanLog, "Scanning build for known causes...");
        long start = System.currentTimeMillis();
        final List<FoundFailureCause> foundFailureCauseList = findIndications(causes, build, scanLog);

        long time = System.currentTimeMillis() - start;
        if (logger.isLoggable(Level.FINER)) {
            logger.log(Level.FINER, "[{0}] {1}ms", new Object[]
                    {build.getFullDisplayName(),
                            String.valueOf(time), });
        }

        if (!foundFailureCauseList.isEmpty()) {
            logToScanLog(scanLog, "Found failure cause(s):");
            for (FoundFailureCause foundCause : foundFailureCauseList) {
                if (foundCause.getCategories() == null) {
                    logToScanLog(scanLog, foundCause.getName());
                } else {
                    logToScanLog(scanLog, foundCause.getName() + " from category "
                                 + foundCause.getCategories().get(0));
                }
            }

        } else {
            logToScanLog(scanLog, "No failure causes found");
        }
        logToScanLog(scanLog, "Done. " + TimeUnit.MILLISECONDS.toSeconds(time) + "s");
        return foundFailureCauseList;
    }

    private static void logToScanLog(PrintStream scanLog, String logLine) {
        scanLog.printf("%tF %<tR %s%n", new Date(), logLine);
    }

    /**
     *
     * Finds indications for all causes.
     *
     * @param causes the list of possible causes.
     * @param build current build.
     * @param scanLog build log for providing feedback.
     * @return a list of found indications, could be empty.
     */
    private static List<FoundFailureCause> findIndications(final Collection<FailureCause> causes,
                                                           final Run build,
                                                           final PrintStream scanLog) {
        final List<FailureCause> singleLineCauses = new ArrayList<FailureCause>();
        final List<FailureCause> notOnlySingleLineCauses = new ArrayList<FailureCause>();

        splitCauses(causes, singleLineCauses, notOnlySingleLineCauses);

        final List<Future<?>> scanningTasks = new ArrayList<Future<?>>(notOnlySingleLineCauses.size() + 1);
        final List<FoundFailureCause> foundFailureCauses = Collections.synchronizedList(
                new ArrayList<FoundFailureCause>());

        if (!singleLineCauses.isEmpty()) {
            scanningTasks.add(threadPoolExecutor.submit(new Runnable() {
                @Override
                public void run() {
                    foundFailureCauses.addAll(parseSingleLineCauses(build, scanLog, singleLineCauses));
                    Thread.currentThread().setName("BFA-scanner-" + build.getFullDisplayName());
                }
            }));
        }

        for (final FailureCause cause : notOnlySingleLineCauses) {
            scanningTasks.add(threadPoolExecutor.submit(new Runnable() {
                @Override
                public void run() {
                    final List<FoundIndication> foundIndications = new ArrayList<FoundIndication>();
                    for (final Indication indication : cause.getIndications()) {
                        Thread.currentThread().setName("BFA-scanner-"
                                + build.getFullDisplayName() + ": "
                                + cause.getName() + "-"
                                + indication.getUserProvidedExpression());

                        FoundIndication foundIndication = parseIndication(build, scanLog, indication, cause.getName());
                        if (foundIndication != null) {
                            foundIndications.add(foundIndication);
                        }
                    }

                    if (!foundIndications.isEmpty()) {
                        foundFailureCauses.add(new FoundFailureCause(cause, foundIndications));
                    }
                }
            }));
        }

        waitAllTasks(scanLog, scanningTasks);

        return foundFailureCauses;
    }

    /**
     *
     * Wait all scanning tasks to be completed. Cancel all of them if InterruptedException happened.
     *
     * @param scanLog build log for providing feedback.
     * @param scanningTasks List of scheduled scanning tasks.
     */
    private static void waitAllTasks(PrintStream scanLog, List<Future<?>> scanningTasks) {
        try {
            for (Future<?> scanningTask : scanningTasks) {
                try {
                    scanningTask.get();
                } catch (ExecutionException e) {
                    logToScanLog(scanLog, "task failed due exception: " + e);
                }
            }
        } catch (InterruptedException e) {
            logToScanLog(scanLog, "was interrupted: " + e);
            for (Future<?> scanningTask : scanningTasks) {
                scanningTask.cancel(true);
            }
            logToScanLog(scanLog, "all bfa tasks were cancelled");
        }
    }

    /**
     *
     * Split list of causes in two part: causes with single line indication only and others.
     *
     * @param causes All causes.
     * @param singleLineCauses Collection to put list of causes with single line indication.
     * @param notOnlySingleLineCauses Collection to put other causes.
     */
    private static void splitCauses(Collection<FailureCause> causes,
                                    List<FailureCause> singleLineCauses,
                                    List<FailureCause> notOnlySingleLineCauses) {
        for (FailureCause cause : causes) {
            boolean atLeastOneNonSignalLine = false;
            for (Indication indication : cause.getIndications()) {
                if (indication instanceof MultilineBuildLogIndication) {
                    atLeastOneNonSignalLine = true;
                    break;
                }
            }

            if (atLeastOneNonSignalLine) {
                notOnlySingleLineCauses.add(cause);
            } else {
                singleLineCauses.add(cause);
            }
        }
    }

    /**
     *
     * Parse any indication.
     *
     * @param build current build.
     * @param scanLog build log for providing feedback.
     * @param indication indication to be found.
     * @param causeName name of cause this indication belongs to.
     * @return a found indication, null otherwise.
     */
    private static FoundIndication parseIndication(Run build,
                                                   PrintStream scanLog,
                                                   Indication indication,
                                                   String causeName) {
        long start = System.currentTimeMillis();

        final FoundIndication foundIndication = findIndication(indication, build, scanLog);
        if (foundIndication != null) {
            if (logger.isLoggable(Level.FINER)) {
                logger.log(Level.FINER, "[{0}] [{1}] {2}ms", new Object[]{build.getFullDisplayName(),
                        causeName,
                        String.valueOf(System.currentTimeMillis() - start), });
            }
        }

        return foundIndication;
    }

    /**
     *
     * Parses all causes with only single line indications.
     *
     * @param build current build.
     * @param scanLog build log for providing feedback.
     * @param singleLineCauses list of causes to be found.
     * @return a list of causes with found indication, could be empty.
     */
    private static List<FoundFailureCause> parseSingleLineCauses(Run build,
                                              PrintStream scanLog,
                                              List<FailureCause> singleLineCauses) {
        final List<FoundFailureCause> foundFailureCauses = new ArrayList<FoundFailureCause>();
        BufferedReader reader = null;
        try {
            reader = new BufferedReader(build.getLogReader());
            foundFailureCauses.addAll(
                    FailureReader.scanSingleLinePatterns(
                            singleLineCauses,
                            build,
                            reader,
                            LOG_FILE_NAME));
        } catch (IOException e) {
            logToScanLog(scanLog, "Exception during parsing file: " + e);
        } finally {
            if (reader != null) {
                try {
                    reader.close();
                } catch (IOException e) {
                    logger.log(Level.WARNING, "Failed to close the reader. ", e);
                }
            }
        }
        return foundFailureCauses;
    }

    /**
     * Finds out if this indication matches the build.
     *
     * @param indication the indication to look for.
     * @param build      the build to analyze.
     * @param scanLog   the build log.
     * @return an indication if one is found, null otherwise.
     */
    private static FoundIndication findIndication(Indication indication, Run build, PrintStream scanLog) {
        FailureReader failureReader = indication.getReader();
        return failureReader.scan(build, scanLog);
    }

    /**
     * Finds the failed tests reported by this build
     *
     * @param build    the build to analyze.
     * @param scanLog the build log.
     * @return a list of found failure causes based on the test results.
     */
    private static List<FoundFailureCause> findFailedTests(final Run build, final PrintStream scanLog) {
        final List<FoundFailureCause> failedTestList =
            Collections.synchronizedList(new LinkedList<FoundFailureCause>());
        final List<AbstractTestResultAction> testActions =
            build.getActions(AbstractTestResultAction.class);

        for (AbstractTestResultAction testAction : testActions) {
            List<? extends TestResult> failedTests = testAction.getFailedTests();
            for (TestResult test : failedTests) {
                logToScanLog(scanLog, "Found failed test case: " + test.getName());
                FailureCause failureCause = new FailureCause(null,
                        test.getName(), test.getErrorStackTrace(), "", null,
                        PluginImpl.getInstance().getTestResultCategories(), null, null);
                FoundFailureCause foundFailureCause = new FoundFailureCause(failureCause);
                failedTestList.add(foundFailureCause);
            }
        }

        return failedTestList;
    }
}<|MERGE_RESOLUTION|>--- conflicted
+++ resolved
@@ -26,11 +26,7 @@
 package com.sonyericsson.jenkins.plugins.bfa;
 
 import java.io.BufferedReader;
-<<<<<<< HEAD
-import java.io.ByteArrayOutputStream;
-=======
 import java.io.File;
->>>>>>> 26b99d51
 import java.io.FileOutputStream;
 import java.io.IOException;
 import java.io.PrintStream;
@@ -121,33 +117,20 @@
         if (run instanceof AbstractBuild) {
             logger.entering(getClass().getName(), "onCompleted");
 
-            doScan(run, listener.getLogger());
+            doScan(run);
         }
     }
 
     @Override
-    public void onFinalized(Run build) {
-        if (!(build instanceof AbstractBuild)) {
+    public void onFinalized(Run run) {
+        if (!(run instanceof AbstractBuild)) {
             logger.entering(getClass().getName(), "onFinalized");
 
-            try (
-                    FileOutputStream fos = new FileOutputStream(build.getLogFile(), true);
-                    PrintStream buildLog = new PrintStream(fos, true, "UTF8")
-            ) {
-                doScan(build, buildLog);
-            } catch (IOException e) {
-                logger.log(Level.SEVERE, "Could not get the log file for the build" + build.getFullDisplayName(), e);
-            }
-        }
-    }
-
-<<<<<<< HEAD
-    private void doScan(Run build, PrintStream buildLog) {
-        if (PluginImpl.isSizeInLimit(build)) {
-            scanIfNotScanned(build, buildLog);
-        } else {
-            buildLog.println("[BFA] Log exceeds limit: " + PluginImpl.getInstance().getMaxLogSize() + "MB");
-=======
+            doScan(run);
+        }
+    }
+
+    private void doScan(Run build) {
         File file = new File(build.getRootDir(), ScanLogAction.FILE_NAME);
         try (
                 FileOutputStream fos = new FileOutputStream(file, true);
@@ -160,7 +143,6 @@
             }
         } catch (Exception e) {
             logger.log(Level.SEVERE, "Could not get the causes from the knowledge base", e);
->>>>>>> 26b99d51
         }
     }
 
